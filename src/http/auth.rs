--- conflicted
+++ resolved
@@ -127,17 +127,10 @@
 }
 
 #[post("/auth/logout")]
-<<<<<<< HEAD
 pub fn logout(db: AsyncState<DatabaseAccess>, claims: TokenClaims) -> EpiResult<JsonValue> {
     // TODO: Remove session from database
 
     match db.epilock().expire_valider(claims.valider.clone()) {
-=======
-pub fn logout(db: State<DatabaseAccess>, claims: TokenClaims) -> Result<JsonValue, AuthError> {
-    // TODO: Remove session from database
-    
-    match db.expire_valider(claims.valider.clone()) {
->>>>>>> c52e918c
         Ok(()) => Ok(json!({
             "success": true
         })),
@@ -204,13 +197,9 @@
             if let Some(token) = split.get(1) {
                 if let Ok(secret) = get_auth_secret() {
                     if let Ok(result) = jwt::decode::<TokenClaims>(token, secret.as_ref(), &Validation::default()) {
-<<<<<<< HEAD
+
                         match db.epilock().is_valider_expired(&result.claims.valider) {
-                            Ok(valid) => if valid {
-=======
-                        match db.is_valider_expired(&result.claims.valider) {
                             Ok(expired) => if !expired {
->>>>>>> c52e918c
                                 return Outcome::Success(result.claims.clone()); // TODO: Is there a better way ?
                             },
                             Err(e) => {
